--- conflicted
+++ resolved
@@ -1,22 +1,18 @@
-{
-    "python.testing.unittestArgs": [
-        "-v",
-        "-s",
-        "./tests",
-        "-p",
-        "test_*.py"
-    ],
-    "python.testing.pytestEnabled": false,
-    "python.testing.nosetestsEnabled": false,
-    "python.testing.unittestEnabled": true,
-    "python.formatting.provider": "black",
-    "python.pythonPath": "python3",
-    "editor.formatOnSave": true,
-    "modulename": "${workspaceFolderBasename}",
-    "distname": "${workspaceFolderBasename}",
-<<<<<<< HEAD
-    "moduleversion": "1.2.9"
-=======
-    "moduleversion": "1.2.8"
->>>>>>> 655ae8c9
+{
+    "python.testing.unittestArgs": [
+        "-v",
+        "-s",
+        "./tests",
+        "-p",
+        "test_*.py"
+    ],
+    "python.testing.pytestEnabled": false,
+    "python.testing.nosetestsEnabled": false,
+    "python.testing.unittestEnabled": true,
+    "python.formatting.provider": "black",
+    "python.pythonPath": "python3",
+    "editor.formatOnSave": true,
+    "modulename": "${workspaceFolderBasename}",
+    "distname": "${workspaceFolderBasename}",
+    "moduleversion": "1.2.8"
 }