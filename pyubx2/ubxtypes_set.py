"""
UBX Protocol Input payload definitions

THESE ARE THE PAYLOAD DEFINITIONS FOR _SET_ MESSAGES _TO_ THE RECEIVER
(e.g. configuration and calibration commands; AssistNow payloads)

Created on 27 Sep 2020

Information sourced from u-blox Interface Specifications © 2013-2021, u-blox AG

:author: semuadmin
"""
# pylint: disable=too-many-lines, line-too-long

from pyubx2.ubxtypes_core import (
    I1,
    I2,
    I4,
    R4,
    R8,
    U1,
    U2,
    U3,
    U4,
    U40,
    U64,
    X1,
    X2,
    X4,
)

from pyubx2.ubxtypes_get import UBX_PAYLOADS_GET as UBX_GET

UBX_PAYLOADS_SET = {
    # AssistNow Aiding Messages: i.e. Ephemeris, Almanac, other A-GPS data input.
    # Messages in the AID class are used to send GPS aiding data to the receiver
    # AID messages are deprecated in favour of MGA messages in >=Gen8
    "AID-ALM": {"svid": U4, "week": U4, "optBlock": ("None", {"dwrd": U4})},
    "AID-AOP": {"gnssId": U1, "svId": U1, "reserved1": U2, "data": U64},
    "AID-EPH": {
        "svid": U4,
        "how": U4,
        "optBlock": (
            "None",
            {
                "sf1d1": U4,
                "sf1d2": U4,
                "sf1d3": U4,
                "sf1d4": U4,
                "sf1d5": U4,
                "sf1d6": U4,
                "sf1d7": U4,
                "sf1d8": U4,
                "sf2d1": U4,
                "sf2d2": U4,
                "sf2d3": U4,
                "sf2d4": U4,
                "sf2d5": U4,
                "sf2d6": U4,
                "sf2d7": U4,
                "sf2d8": U4,
                "sf3d1": U4,
                "sf3d2": U4,
                "sf3d3": U4,
                "sf3d4": U4,
                "sf3d5": U4,
                "sf3d6": U4,
                "sf3d7": U4,
                "sf3d8": U4,
            },
        ),
    },
    "AID-HUI": {
        "health": X4,
        "utcA0": R8,
        "utcA1": R8,
        "utcTOW": I4,
        "utcWNT": I2,
        "utcLS": I2,
        "utcWNF": I2,
        "utcDNs": I2,
        "utcLSF": I2,
        "utcSpare": I2,
        "klobA0": R4,
        "klobA1": R4,
        "klobA2": R4,
        "klobA3": R4,
        "klobB0": R4,
        "klobB1": R4,
        "klobB2": R4,
        "klobB3": R4,
        "flags": X4,
    },
    "AID-INI": {
        "ecefXOrLat": I4,
        "ecefYOrLon": I4,
        "ecefZOrAlt": I4,
        "posAcc": U4,
        "tmCfg": X2,
        "wn": U2,
        "tow": U4,
        "towNs": I4,
        "tAccMs": U4,
        "tAccNs": U4,
        "clkDOrFreq": I4,
        "clkDAccOrFreqAcc": U4,
        "flags": X4,
    },
    # ********************************************************************
    # Configuration Input Messages: i.e. Set Dynamic Model, Set DOP Mask, Set Baud Rate, etc..
    # Messages in the CFG class are used to configure the receiver and read out current configuration values. Any
    # messages in the CFG class sent to the receiver are either acknowledged (with message UBX-ACK-ACK) if
    # processed successfully or rejected (with message UBX-ACK-NAK) if processing unsuccessfully.
    #
    # Most CFG-* GET & SET message payloads are identical, so reference
    # GET definitions here to avoid duplication
    "CFG-ANT": UBX_GET["CFG-ANT"],
    "CFG-BATCH": UBX_GET["CFG-BATCH"],
    "CFG-CFG": UBX_GET["CFG-CFG"],
    "CFG-DAT": UBX_GET["CFG-DAT"],
    "CFG-DGNSS": UBX_GET["CFG-DGNSS"],
    "CFG-DOSC": UBX_GET["CFG-DOSC"],
    "CFG-DYNSEED": UBX_GET["CFG-DYNSEED"],
    "CFG-ESFALG": UBX_GET["CFG-ESFALG"],
    "CFG-ESFA": UBX_GET["CFG-ESFA"],
    "CFG-ESFG": UBX_GET["CFG-ESFG"],
    "CFG-ESFWT": UBX_GET["CFG-ESFWT"],
    "CFG-ESRC": UBX_GET["CFG-ESRC"],
    "CFG-FIXSEED": UBX_GET["CFG-FIXSEED"],
    "CFG-GEOFENCE": UBX_GET["CFG-GEOFENCE"],
    "CFG-GNSS": UBX_GET["CFG-GNSS"],
    "CFG-HNR": UBX_GET["CFG-HNR"],
    "CFG-INF": UBX_GET["CFG-INF"],
    "CFG-ITFM": UBX_GET["CFG-ITFM"],
    "CFG-LOGFILTER": UBX_GET["CFG-LOGFILTER"],
    "CFG-MSG": UBX_GET["CFG-MSG"],
    "CFG-NAV5": UBX_GET["CFG-NAV5"],
    "CFG-NAVX5": UBX_GET["CFG-NAVX5"],
    "CFG-NMEA": UBX_GET["CFG-NMEA"],
    "CFG-ODO": UBX_GET["CFG-ODO"],
    "CFG-PM2": UBX_GET["CFG-PM2"],
    "CFG-PMS": UBX_GET["CFG-PMS"],
    "CFG-PRT": UBX_GET["CFG-PRT"],
    "CFG-PWR": UBX_GET["CFG-PWR"],
    "CFG-RATE": UBX_GET["CFG-RATE"],
    "CFG-RINV": UBX_GET["CFG-RINV"],
    "CFG-RST": UBX_GET["CFG-RST"],
    "CFG-RXM": UBX_GET["CFG-RXM"],
    "CFG-SBAS": UBX_GET["CFG-SBAS"],
    "CFG-SENIF": UBX_GET["CFG-SENIF"],
    "CFG-SLAS": UBX_GET["CFG-SLAS"],
    "CFG-SMGR": UBX_GET["CFG-SMGR"],
    "CFG-SPT": UBX_GET["CFG-SPT"],
    "CFG-TMODE2": UBX_GET["CFG-TMODE2"],
    "CFG-TMODE3": UBX_GET["CFG-TMODE3"],
    "CFG-TP5": UBX_GET["CFG-TP5"],
    "CFG-TXSLOT": UBX_GET["CFG-TXSLOT"],
    "CFG-USB": UBX_GET["CFG-USB"],
    "CFG-VALDEL": {
        "version": U1,  # = 0 no transaction, 1 with transaction
        "layers": X1,
        "transaction": X1,  # if version = 1, else reserved
        "reserved0": U1,
        "group": ("None", {"keys": U4}),  # repeating group
    },
    "CFG-VALSET": {
        "version": U1,  # = 0 no transaction, 1 with transaction
        "layers": X1,
        "transaction": U1,  # if version = 1, else reserved
        "reserved0": U1,
        "group": ("None", {"cfgData": U1}),  # repeating group
    },
    # ********************************************************************
    # External Sensor Fusion Messages: i.e. External Sensor Measurements and Status Information.
    # Messages in the ESF class are used to output external sensor fusion information from the receiver.
    "ESF-MEAS": {  # this version used when bit 3 of flags = 0
        "timeTag": U4,
        "flags": X2,
        "id": U2,
        "group": (
            "None",
            {  # repeating group * numMeas, which is bits 11..15 in flags
                "data": X4,
            },
        ),
    },
    "ESF-MEAS-CT": {  # this version used when bit 3 of flags = 1
        "timeTag": U4,
        "flags": X2,
        "id": U2,
        "group": (
            "ESF-MEAS-CT",
            {  # repeating group * numMeas, which is bits 11..15 of flags
                "data": X4,
            },
        ),
        "calibTtag": U4,
    },
    # ********************************************************************
    # Logging Messages: i.e. Log creation, deletion, info and retrieval.
    # Messages in the LOG class are used to configure and report status information of the logging feature.
    "LOG-CREATE": {
        "version": U1,
        "logCfg": X1,
        "reserved1": U1,
        "logSize": U1,
        "userDefinedSize": U4,
    },
    "LOG-ERASE": {},
    "LOG-FINDTIME": {
        "version": U1,
        "type": U1,
        "year": U2,
        "month": U1,
        "day": U1,
        "hour": U1,
        "minute": U1,
        "second": U1,
        "reserved1": U1,
    },
    "LOG-RETRIEVE": {
        "startNumber": U4,
        "entryCount": U4,
        "version": U1,
        "reserved": U3,
    },
    "LOG-RETRIEVEBATCH": {
        "version": U1,
        "flags": X1,
        "reserved0": U2,
    },
    "LOG-STRING": {"group": ("None", {"bytes": U1})},  # repeating group
    # ********************************************************************
    # Multiple GNSS Assistance Messages: i.e. Assistance data for various GNSS.
    # Messages in the MGA class are used for GNSS aiding information from and to the receiver.
    "MGA-ANO": {
        "type": U1,
        "version": U1,
        "svId": U1,
        "gnssId": U1,
        "year": U1,
        "month": U1,
        "day": U1,
        "reserved1": U1,
        "data": U64,
        "reserved2": U4,
    },
    "MGA-BDS-EPH": {
        "type": U1,
        "version": U1,
        "svId": U1,
        "reserved1": U1,
        "SatH1": U1,
        "IODC": U1,
        "a2": I2,
        "a1": I4,
        "a0": I4,
        "toc": U4,
        "TGD1": I2,
        "URAI": U1,
        "IODE": U1,
        "toe": U4,
        "sqrtA": U4,
        "e": U4,
        "omega": I4,
        "Deltan": I2,
        "IDOT": I2,
        "M0": I4,
        "Omega0": I4,
        "OmegaDot": I4,
        "i0": I4,
        "Cuc": I4,
        "Cus": I4,
        "Crc": I4,
        "Crs": I4,
        "Cic": I4,
        "Cis": I4,
        "reserved2": U4,
    },
    "MGA-BDS-ALM": {
        "type": U1,
        "version": U1,
        "svId": U1,
        "reserved1": U1,
        "Wna": U1,
        "toa": U1,
        "deltaI": I2,
        "sqrtA": U4,
        "e": U4,
        "omega": I4,
        "M0": I4,
        "Omega0": I4,
        "omegaDot": I4,
        "a0": I2,
        "a1": I2,
        "reserved2": U4,
    },
    "MGA-BDS-HEALTH": {
        "type": U1,  # 0x04
        "version": U1,
        "reserved0": U2,
        "grouphealthcode": (
            30,
            {
                "healthCode": U2,
            },
        ),  # repeating group * 30
        "reserved1": U4,
    },
    "MGA-BDS-UTC": {
        "type": U1,  # 0x05
        "version": U1,
        "reserved1": U2,
        "a0UTC": I4,
        "a1UTC": I4,
        "dtLS": I1,
        "reserved2": U1,
        "wnRec": U1,
        "wnLSF": U1,
        "dN": U1,
        "dtLSF": I1,
        "reserved3": U2,
    },
    "MGA-BDS-IONO": {
        "type": U1,  # 0x06
        "version": U1,
        "reserved1": U2,
        "alpha0": I1,
        "alpha1": I1,
        "alpha2": I1,
        "alpha3": I1,
        "beta0": I1,
        "beta1": I1,
        "beta2": I1,
        "beta3": I1,
        "reserved2": U4,
    },
    "MGA-FLASH-DATA": {
        "type": U1,
        "version": U1,
        "sequence": U2,
        "size": U2,
        "group": ("size", {"data": U1}),  # repeating group * size
    },
    "MGA-FLASH-STOP": {"type": U1, "version": U1},
    "MGA-GAL-EPH": {
        "type": U1,
        "version": U1,
        "svId": U1,
        "reserved1": U1,
        "iodNav": U2,
        "deltaN": I2,
        "m0": I4,
        "e": U4,
        "sqrtA": U4,
        "omega0": I4,
        "i0": I4,
        "omega": I4,
        "omegaDot": I4,
        "iDot": I2,
        "cuc": I2,
        "cus": I2,
        "crc": I2,
        "crs": I2,
        "cic": I2,
        "cis": I2,
        "toe": U2,
        "af0": I4,
        "af1": I4,
        "af2": I1,
        "sisaIndexE1E5b": U1,
        "toc": U2,
        "bgdE1E5b": I2,
        "reserved2": U2,
        "healthE1B": U1,
        "dataValidityE1B": U1,
        "healthE5b": U1,
        "dataValidityE5b": U1,
        "reserved3": U4,
    },
    "MGA-GAL-ALM": {
        "type": U1,
        "version": U1,
        "svId": U1,
        "reserved1": U1,
        "ioda": U1,
        "almWNa": U1,
        "toa": U2,
        "deltaSqrtA": I2,
        "e": U2,
        "deltaI": I2,
        "omega0": I2,
        "omegaDot": I2,
        "omega": I2,
        "m0": I2,
        "af0": I2,
        "af1": I2,
        "healthE1B": U1,
        "healthE5b": U1,
        "reserved2": U4,
    },
    "MGA-GAL-TIMEOFFSET": {
        "type": U1,
        "version": U1,
        "reserved1": U2,
        "a0G": I2,
        "a1G": I2,
        "t0G": U1,
        "wn0G": U1,
        "reserved2": U2,
    },
    "MGA-GAL-UTC": {
        "type": U1,
        "version": U1,
        "reserved1": U2,
        "a0": I4,
        "a1": I4,
        "dtLS": I1,
        "tot": U1,
        "wnt": U1,
        "wnLSF": U1,
        "dN": U1,
        "dTLSF": I1,
        "reserved2": U2,
    },
    "MGA-GLO-EPH": {
        "type": U1,
        "version": U1,
        "svId": U1,
        "reserved1": U1,
        "FT": U1,
        "B": U1,
        "M": U1,
        "H": I1,
        "x": I4,
        "y": I4,
        "z": I4,
        "dx": I4,
        "dy": I4,
        "dz": I4,
        "ddx": I1,
        "ddy": I1,
        "ddz": I1,
        "tb": U1,
        "gamma": I2,
        "E": U1,
        "deltaTau": I1,
        "tau": I4,
        "reserved2": U4,
    },
    "MGA-GLO-ALM": {
        "type": U1,
        "version": U1,
        "svId": U1,
        "reserved1": U1,
        "N": U2,
        "M": U1,
        "C": U1,
        "tau": I2,
        "epsilon": U2,
        "lambda": I4,
        "deltaI": I4,
        "tLambda": U4,
        "deltaT": I4,
        "deltaDT": I1,
        "H": I1,
        "omega": I2,
        "reserved2": U4,
    },
    "MGA-GLO-TIMEOFFSET": {
        "type": U1,
        "version": U1,
        "N": U2,
        "tauC": I4,
        "tauGps": I4,
        "B1": I2,
        "B2": I2,
        "reserved1": U4,
    },
    "MGA-GPS-EPH": {
        "type": U1,
        "version": U1,
        "svId": U1,
        "reserved1": U1,
        "fitInterval": U1,
        "uraIndex": U1,
        "svHealth": U1,
        "tgd": I1,
        "iodc": U2,
        "toc": U2,
        "reserved2": U1,
        "af2": I1,
        "af1": I2,
        "af0": I4,
        "crs": I2,
        "deltaN": I2,
        "m0": I4,
        "cuc": I2,
        "cus": I2,
        "e": U4,
        "sqrtA": U4,
        "toe": U2,
        "cic": I2,
        "omega0": I4,
        "cis": I2,
        "crc": I2,
        "i0": I4,
        "omega": I4,
        "omegaDot": I4,
        "idot": I2,
        "reserved3": U4,
    },
    "MGA-GPS-ALM": {
        "type": U1,
        "version": U1,
        "svId": U1,
        "svHealth": U1,
        "e": U2,
        "almWNa": U1,
        "toa": U1,
        "deltaI": I2,
        "omegaDot": I2,
        "sqrtA": U4,
        "omega0": I4,
        "omega": I4,
        "m0": I4,
        "af0": I2,
        "af1": I2,
        "reserved1": U4,
    },
    "MGA-GPS-HEALTH": {
        "type": U1,
        "version": U1,
        "reserved0": U2,
        "grouphealthcode": (
            32,
            {
                "healthCode": U1,
            },
        ),  # repeating group * 32
        "reserved1": U4,
    },
    "MGA-GPS-UTC": {
        "type": U1,
        "version": U1,
        "reserved1": U2,
        "utcA0": I4,
        "utcA1": I4,
        "utcDtLS": I1,
        "utcTot": U1,
        "utcWNt": U1,
        "utcWNlsf": U1,
        "utcDn": U1,
        "utcDtLSF": I1,
        "reserved2": U2,
    },
    "MGA-GPS-IONO": {
        "type": U1,
        "version": U1,
        "reserved1": U2,
        "ionoAlpha0": I1,
        "ionoAlpha1": I1,
        "ionoAlpha2": I1,
        "ionoAlpha3": I1,
        "ionoBeta0": I1,
        "ionoBeta1": I1,
        "ionoBeta2": I1,
        "ionoBeta3": I1,
        "reserved2": U4,
    },
    "MGA-INI-POS_XYZ": {
        "type": U1,
        "version": U1,
        "reserved1": U2,
        "ecefX": I4,
        "ecefY": I4,
        "ecefZ": I4,
        "posAcc": U4,
    },
    "MGA-INI-POS_LLH": {
        "type": U1,
        "version": U1,
        "reserved1": U2,
        "lat": I4,
        "lon": I4,
        "alt": I4,
        "posAcc": U4,
    },
    "MGA-INI-TIME_UTC": {
        "type": U1,
        "version": U1,
        "ref": X1,
        "leapSecs": I1,
        "year": U2,
        "month": U1,
        "day": U1,
        "hour": U1,
        "minute": U1,
        "second": U1,
        "reserved1": U1,
        "ns": U4,
        "tAccS": U2,
        "reserved2": U2,
        "tAccNs": U4,
    },
    "MGA-INI-TIME_GNSS": {
        "type": U1,
        "version": U1,
        "ref": X1,
        "gnssId": U1,
        "reserved1": U2,
        "week": U2,
        "tow": U4,
        "ns": U4,
        "tAccS": U2,
        "reserved2": U2,
        "tAccNs": U4,
    },
    "MGA-INI-CLKD": {
        "type": U1,
        "version": U1,
        "reserved1": U2,
        "clkD": I4,
        "clkDAcc": U4,
    },
    "MGA-INI-FREQ": {
        "type": U1,
        "version": U1,
        "reserved1": U1,
        "flags": X1,
        "freq": I4,
        "freqAcc": U4,
    },
    "MGA-INI-EOP": {
        "type": U1,
        "version": U1,
        "reserved1": U2,
        "d2kRef": U2,
        "d2kMax": U2,
        "xpP0": I4,
        "xpP1": I4,
        "ypP0": I4,
        "ypP1": I4,
        "dUT1": I4,
        "ddUT1": I4,
        "reserved2": U40,
    },
    "MGA-QZSS-EPH": {
        "type": U1,
        "version": U1,
        "svId": U1,
        "reserved1": U1,
        "fitInterval": U1,
        "uraIndex": U1,
        "svHealth": U1,
        "tgd": I1,
        "iodc": U2,
        "toc": U2,
        "reserved2": U1,
        "af2": I1,
        "af1": I2,
        "af0": I4,
        "crs": I2,
        "deltaN": I2,
        "m0": I4,
        "cuc": I2,
        "cus": I2,
        "e": U4,
        "sqrtA": U4,
        "toe": U2,
        "cic": I2,
        "omega0": I4,
        "cis": I2,
        "crc": I2,
        "i0": I4,
        "omega": I4,
        "omegaDot": I4,
        "idot": I2,
        "reserved3": U2,
    },
    "MGA-QZSS-ALM": {
        "type": U1,
        "version": U1,
        "svId": U1,
        "svHealth": U1,
        "e": U2,
        "almWNa": U1,
        "toa": U1,
        "deltaI": I2,
        "omegaDot": I2,
        "sqrtA": U4,
        "omega0": I4,
        "omega": I4,
        "m0": I4,
        "af0": I2,
        "af1": I2,
        "reserved1": U4,
    },
    "MGA-QZSS-HEALTH": {
        "type": U1,
        "version": U1,
        "reserved0": U2,
        "grouphealthcode": (
            5,
            {
                "healthCode": U1,
            },
        ),  # repeating group * 5
        "reserved1": U3,
    },
    # ********************************************************************
    # Navigation Results Messages: i.e. Position, Speed, Time, Acceleration, Heading, DOP, SVs used.
    # Messages in the NAV class are used to output navigation data such as position, altitude and velocity in a
    # number of formats. Additionally, status flags and accuracy figures are output. The messages are generated with
    # the configured navigation/measurement rate.
    "NAV-RESETODO": {},
    # ********************************************************************
    # Receiver Manager Messages: i.e. Satellite Status, RTC Status.
    # Messages in the RXM class are used to output status and result data from the Receiver Manager. The output
    # rate is not bound to the navigation/measurement rate and messages can also be generated on events.
    "RXM-PMREQ-S": {
        "duration": U4,
        "flags": X4,
    },  # this appears to be a deprecated version
    "RXM-PMREQ": {
        "version": U1,  # 0x00
        "reserved0": U3,
        "duration": U4,
        "flags": (
            X4,
            {
                "reserved1": U1,
                "backup": U1,
                "force": U1,
            },
        ),
        "wakeupSources": (
            X4,
            {
                "reserved2": U3,
                "uartrx": U1,
                "reserved3": U1,
                "extint0": U1,
                "extint1": U1,
                "spics": U1,
            },
        ),
    },
    # ********************************************************************
    # Timing Messages: i.e. Time Pulse Output, Time Mark Results.
    # Messages in the TIM class are used to output timing information from the receiver, like Time Pulse and Time
    # Mark measurements.
    "TIM-HOC": {
        "version": U1,
        "oscId": U1,
        "flags": U1,
        "reserved1": U1,
        "value": [I4, 2 ** -8],
    },
    "TIM-SMEAS": UBX_GET["TIM-SMEAS"],
<<<<<<< HEAD
    "TIM-VCOCAL-V0": {  # alternate version
=======
    "TIM-VCOCAL-V0": {  # stop calibration
>>>>>>> 6d85e90d
        "type": U1,  # 0x00
    },
    "TIM-VCOCAL": {
        "type": U1,  # 0x02
        "version": U1,  # 0x00
        "oscId": U1,
        "srcId": U1,
        "reserved1": U2,
        "raw0": U2,
        "raw1": U2,
        "maxStepSize": U2,
    },
    # ********************************************************************
    # Firmware Update Messages: i.e. Memory/Flash erase/write, Reboot, Flash identification, etc..
    # Messages in the UPD class are used to update the firmware and identify any attached flash device.
    "UPD-SOS": {"cmd": U1, "reserved1": U3},  # Create or clear backup in flash
}<|MERGE_RESOLUTION|>--- conflicted
+++ resolved
@@ -758,11 +758,7 @@
         "value": [I4, 2 ** -8],
     },
     "TIM-SMEAS": UBX_GET["TIM-SMEAS"],
-<<<<<<< HEAD
-    "TIM-VCOCAL-V0": {  # alternate version
-=======
     "TIM-VCOCAL-V0": {  # stop calibration
->>>>>>> 6d85e90d
         "type": U1,  # 0x00
     },
     "TIM-VCOCAL": {
